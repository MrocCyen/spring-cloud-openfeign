/*
 * Copyright 2013-2020 the original author or authors.
 *
 * Licensed under the Apache License, Version 2.0 (the "License");
 * you may not use this file except in compliance with the License.
 * You may obtain a copy of the License at
 *
 *      https://www.apache.org/licenses/LICENSE-2.0
 *
 * Unless required by applicable law or agreed to in writing, software
 * distributed under the License is distributed on an "AS IS" BASIS,
 * WITHOUT WARRANTIES OR CONDITIONS OF ANY KIND, either express or implied.
 * See the License for the specific language governing permissions and
 * limitations under the License.
 */

package org.springframework.cloud.openfeign;

import java.util.Map;
import java.util.Objects;
import java.util.concurrent.TimeUnit;

import feign.Client;
import feign.Contract;
import feign.ExceptionPropagationPolicy;
import feign.Feign;
import feign.Logger;
import feign.QueryMapEncoder;
import feign.Request;
import feign.RequestInterceptor;
import feign.Retryer;
import feign.Target.HardCodedTarget;
import feign.codec.Decoder;
import feign.codec.Encoder;
import feign.codec.ErrorDecoder;

import org.springframework.beans.BeanUtils;
import org.springframework.beans.BeansException;
import org.springframework.beans.factory.FactoryBean;
import org.springframework.beans.factory.InitializingBean;
import org.springframework.beans.factory.NoSuchBeanDefinitionException;
import org.springframework.cloud.openfeign.clientconfig.FeignClientConfigurer;
import org.springframework.cloud.openfeign.loadbalancer.FeignBlockingLoadBalancerClient;
import org.springframework.context.ApplicationContext;
import org.springframework.context.ApplicationContextAware;
import org.springframework.core.annotation.AnnotationAwareOrderComparator;
import org.springframework.util.Assert;
import org.springframework.util.StringUtils;

/**
 * @author Spencer Gibb
 * @author Venil Noronha
 * @author Eko Kurniawan Khannedy
 * @author Gregor Zurowski
 * @author Matt King
 * @author Olga Maciaszek-Sharma
 */
public class FeignClientFactoryBean
		implements FactoryBean<Object>, InitializingBean, ApplicationContextAware {

	/***********************************
	 * WARNING! Nothing in this class should be @Autowired. It causes NPEs because of some
	 * lifecycle race condition.
	 ***********************************/

	private Class<?> type;

	private String name;

	private String url;

	private String contextId;

	private String path;

	private boolean decode404;

	private boolean inheritParentContext = true;

	private ApplicationContext applicationContext;

	private Class<?> fallback = void.class;

	private Class<?> fallbackFactory = void.class;

	private int readTimeoutMillis = new Request.Options().readTimeoutMillis();

	private int connectTimeoutMillis = new Request.Options().connectTimeoutMillis();

	@Override
	public void afterPropertiesSet() {
<<<<<<< HEAD
		Assert.hasText(this.contextId, "Context id must be set");
		Assert.hasText(this.name, "Name must be set");
=======
		Assert.hasText(contextId, "Context id must be set");
		Assert.hasText(name, "Name must be set");
>>>>>>> 72784920
	}

	protected Feign.Builder feign(FeignContext context) {
		FeignLoggerFactory loggerFactory = get(context, FeignLoggerFactory.class);
		Logger logger = loggerFactory.create(type);

		// @formatter:off
		Feign.Builder builder = get(context, Feign.Builder.class)
				// required values
				.logger(logger)
				.encoder(get(context, Encoder.class))
				.decoder(get(context, Decoder.class))
				.contract(get(context, Contract.class));
		// @formatter:on

		configureFeign(context, builder);
		applyBuildCustomizers(context, builder);

		return builder;
	}

	private void applyBuildCustomizers(FeignContext context, Feign.Builder builder) {
		Map<String, FeignBuilderCustomizer> customizerMap = context
				.getInstances(contextId, FeignBuilderCustomizer.class);

		if (customizerMap != null) {
			customizerMap.values().stream()
					.sorted(AnnotationAwareOrderComparator.INSTANCE)
					.forEach(feignBuilderCustomizer -> feignBuilderCustomizer
							.customize(builder));
		}
	}

	protected void configureFeign(FeignContext context, Feign.Builder builder) {
		FeignClientProperties properties = applicationContext
				.getBean(FeignClientProperties.class);

		FeignClientConfigurer feignClientConfigurer = getOptional(context,
				FeignClientConfigurer.class);
		setInheritParentContext(feignClientConfigurer.inheritParentConfiguration());

		if (properties != null && inheritParentContext) {
			if (properties.isDefaultToProperties()) {
				configureUsingConfiguration(context, builder);
				configureUsingProperties(
						properties.getConfig().get(properties.getDefaultConfig()),
						builder);
				configureUsingProperties(properties.getConfig().get(contextId), builder);
			}
			else {
				configureUsingProperties(
						properties.getConfig().get(properties.getDefaultConfig()),
						builder);
				configureUsingProperties(properties.getConfig().get(contextId), builder);
				configureUsingConfiguration(context, builder);
			}
		}
		else {
			configureUsingConfiguration(context, builder);
		}
	}

	protected void configureUsingConfiguration(FeignContext context,
			Feign.Builder builder) {
		Logger.Level level = getInheritedAwareOptional(context, Logger.Level.class);
		if (level != null) {
			builder.logLevel(level);
		}
		Retryer retryer = getInheritedAwareOptional(context, Retryer.class);
		if (retryer != null) {
			builder.retryer(retryer);
		}
		ErrorDecoder errorDecoder = getInheritedAwareOptional(context,
				ErrorDecoder.class);
		if (errorDecoder != null) {
			builder.errorDecoder(errorDecoder);
		}
		else {
			FeignErrorDecoderFactory errorDecoderFactory = getOptional(context,
					FeignErrorDecoderFactory.class);
			if (errorDecoderFactory != null) {
				ErrorDecoder factoryErrorDecoder = errorDecoderFactory.create(type);
				builder.errorDecoder(factoryErrorDecoder);
			}
		}
		Request.Options options = getInheritedAwareOptional(context,
				Request.Options.class);
		if (options != null) {
			builder.options(options);
			readTimeoutMillis = options.readTimeoutMillis();
			connectTimeoutMillis = options.connectTimeoutMillis();
		}
		Map<String, RequestInterceptor> requestInterceptors = getInheritedAwareInstances(
				context, RequestInterceptor.class);
		if (requestInterceptors != null) {
			builder.requestInterceptors(requestInterceptors.values());
		}
		QueryMapEncoder queryMapEncoder = getInheritedAwareOptional(context,
				QueryMapEncoder.class);
		if (queryMapEncoder != null) {
			builder.queryMapEncoder(queryMapEncoder);
		}
		if (decode404) {
			builder.decode404();
		}
		ExceptionPropagationPolicy exceptionPropagationPolicy = getInheritedAwareOptional(
				context, ExceptionPropagationPolicy.class);
		if (exceptionPropagationPolicy != null) {
			builder.exceptionPropagationPolicy(exceptionPropagationPolicy);
		}
	}

	protected void configureUsingProperties(
			FeignClientProperties.FeignClientConfiguration config,
			Feign.Builder builder) {
		if (config == null) {
			return;
		}

		if (config.getLoggerLevel() != null) {
			builder.logLevel(config.getLoggerLevel());
		}

		connectTimeoutMillis = config.getConnectTimeout() != null
				? config.getConnectTimeout() : connectTimeoutMillis;
		readTimeoutMillis = config.getReadTimeout() != null ? config.getReadTimeout()
				: readTimeoutMillis;

		builder.options(new Request.Options(connectTimeoutMillis, TimeUnit.MILLISECONDS,
				readTimeoutMillis, TimeUnit.MILLISECONDS, true));

		if (config.getRetryer() != null) {
			Retryer retryer = getOrInstantiate(config.getRetryer());
			builder.retryer(retryer);
		}

		if (config.getErrorDecoder() != null) {
			ErrorDecoder errorDecoder = getOrInstantiate(config.getErrorDecoder());
			builder.errorDecoder(errorDecoder);
		}

		if (config.getRequestInterceptors() != null
				&& !config.getRequestInterceptors().isEmpty()) {
			// this will add request interceptor to builder, not replace existing
			for (Class<RequestInterceptor> bean : config.getRequestInterceptors()) {
				RequestInterceptor interceptor = getOrInstantiate(bean);
				builder.requestInterceptor(interceptor);
			}
		}

		if (config.getDecode404() != null) {
			if (config.getDecode404()) {
				builder.decode404();
			}
		}

		if (Objects.nonNull(config.getEncoder())) {
			builder.encoder(getOrInstantiate(config.getEncoder()));
		}

		if (Objects.nonNull(config.getDecoder())) {
			builder.decoder(getOrInstantiate(config.getDecoder()));
		}

		if (Objects.nonNull(config.getContract())) {
			builder.contract(getOrInstantiate(config.getContract()));
		}

		if (Objects.nonNull(config.getExceptionPropagationPolicy())) {
			builder.exceptionPropagationPolicy(config.getExceptionPropagationPolicy());
		}
	}

	private <T> T getOrInstantiate(Class<T> tClass) {
		try {
			return applicationContext.getBean(tClass);
		}
		catch (NoSuchBeanDefinitionException e) {
			return BeanUtils.instantiateClass(tClass);
		}
	}

	protected <T> T get(FeignContext context, Class<T> type) {
		T instance = context.getInstance(contextId, type);
		if (instance == null) {
			throw new IllegalStateException(
					"No bean found of type " + type + " for " + contextId);
		}
		return instance;
	}

	protected <T> T getOptional(FeignContext context, Class<T> type) {
		return context.getInstance(contextId, type);
	}

	protected <T> T getInheritedAwareOptional(FeignContext context, Class<T> type) {
		if (inheritParentContext) {
			return getOptional(context, type);
		}
		else {
			return context.getInstanceWithoutAncestors(contextId, type);
		}
	}

	protected <T> Map<String, T> getInheritedAwareInstances(FeignContext context,
			Class<T> type) {
		if (inheritParentContext) {
			return context.getInstances(contextId, type);
		}
		else {
			return context.getInstancesWithoutAncestors(contextId, type);
		}
	}

	protected <T> T loadBalance(Feign.Builder builder, FeignContext context,
			HardCodedTarget<T> target) {
		Client client = getOptional(context, Client.class);
		if (client != null) {
			builder.client(client);
			Targeter targeter = get(context, Targeter.class);
			return targeter.target(this, builder, context, target);
		}

		throw new IllegalStateException(
				"No Feign Client for loadBalancing defined. Did you forget to include spring-cloud-starter-loadbalancer?");
	}

	@Override
	public Object getObject() {
		return getTarget();
	}

	/**
	 * @param <T> the target type of the Feign client
	 * @return a {@link Feign} client created with the specified data and the context
	 * information
	 */
	<T> T getTarget() {
		FeignContext context = applicationContext.getBean(FeignContext.class);
		Feign.Builder builder = feign(context);

		if (!StringUtils.hasText(url)) {
			if (!name.startsWith("http")) {
				url = "http://" + name;
			}
			else {
				url = name;
			}
			url += cleanPath();
			return (T) loadBalance(builder, context,
					new HardCodedTarget<>(type, name, url));
		}
		if (StringUtils.hasText(url) && !url.startsWith("http")) {
			url = "http://" + url;
		}
		String url = this.url + cleanPath();
		Client client = getOptional(context, Client.class);
		if (client != null) {
			if (client instanceof FeignBlockingLoadBalancerClient) {
				// not load balancing because we have a url,
				// but Spring Cloud LoadBalancer is on the classpath, so unwrap
				client = ((FeignBlockingLoadBalancerClient) client).getDelegate();
			}
			builder.client(client);
		}
		Targeter targeter = get(context, Targeter.class);
		return (T) targeter.target(this, builder, context,
				new HardCodedTarget<>(type, name, url));
	}

	private String cleanPath() {
		String path = this.path.trim();
		if (StringUtils.hasLength(path)) {
			if (!path.startsWith("/")) {
				path = "/" + path;
			}
			if (path.endsWith("/")) {
				path = path.substring(0, path.length() - 1);
			}
		}
		return path;
	}

	@Override
	public Class<?> getObjectType() {
		return type;
	}

	@Override
	public boolean isSingleton() {
		return true;
	}

	public Class<?> getType() {
		return type;
	}

	public void setType(Class<?> type) {
		this.type = type;
	}

	public String getName() {
		return name;
	}

	public void setName(String name) {
		this.name = name;
	}

	public String getContextId() {
		return contextId;
	}

	public void setContextId(String contextId) {
		this.contextId = contextId;
	}

	public String getUrl() {
		return url;
	}

	public void setUrl(String url) {
		this.url = url;
	}

	public String getPath() {
		return path;
	}

	public void setPath(String path) {
		this.path = path;
	}

	public boolean isDecode404() {
		return decode404;
	}

	public void setDecode404(boolean decode404) {
		this.decode404 = decode404;
	}

	public boolean isInheritParentContext() {
		return inheritParentContext;
	}

	public void setInheritParentContext(boolean inheritParentContext) {
		this.inheritParentContext = inheritParentContext;
	}

	public ApplicationContext getApplicationContext() {
		return applicationContext;
	}

	@Override
	public void setApplicationContext(ApplicationContext context) throws BeansException {
		this.applicationContext = context;
	}

	public Class<?> getFallback() {
		return fallback;
	}

	public void setFallback(Class<?> fallback) {
		this.fallback = fallback;
	}

	public Class<?> getFallbackFactory() {
		return fallbackFactory;
	}

	public void setFallbackFactory(Class<?> fallbackFactory) {
		this.fallbackFactory = fallbackFactory;
	}

	@Override
	public boolean equals(Object o) {
		if (this == o) {
			return true;
		}
		if (o == null || getClass() != o.getClass()) {
			return false;
		}
		FeignClientFactoryBean that = (FeignClientFactoryBean) o;
		return Objects.equals(applicationContext, that.applicationContext)
				&& decode404 == that.decode404
				&& inheritParentContext == that.inheritParentContext
				&& Objects.equals(fallback, that.fallback)
				&& Objects.equals(fallbackFactory, that.fallbackFactory)
				&& Objects.equals(name, that.name) && Objects.equals(path, that.path)
				&& Objects.equals(type, that.type) && Objects.equals(url, that.url);
	}

	@Override
	public int hashCode() {
		return Objects.hash(applicationContext, decode404, inheritParentContext, fallback,
				fallbackFactory, name, path, type, url);
	}

	@Override
	public String toString() {
		return new StringBuilder("FeignClientFactoryBean{").append("type=").append(type)
				.append(", ").append("name='").append(name).append("', ").append("url='")
				.append(url).append("', ").append("path='").append(path).append("', ")
				.append("decode404=").append(decode404).append(", ")
				.append("inheritParentContext=").append(inheritParentContext).append(", ")
				.append("applicationContext=").append(applicationContext).append(", ")
				.append("fallback=").append(fallback).append(", ")
				.append("fallbackFactory=").append(fallbackFactory).append("}")
				.toString();
	}

}<|MERGE_RESOLUTION|>--- conflicted
+++ resolved
@@ -89,13 +89,8 @@
 
 	@Override
 	public void afterPropertiesSet() {
-<<<<<<< HEAD
-		Assert.hasText(this.contextId, "Context id must be set");
-		Assert.hasText(this.name, "Name must be set");
-=======
 		Assert.hasText(contextId, "Context id must be set");
 		Assert.hasText(name, "Name must be set");
->>>>>>> 72784920
 	}
 
 	protected Feign.Builder feign(FeignContext context) {
