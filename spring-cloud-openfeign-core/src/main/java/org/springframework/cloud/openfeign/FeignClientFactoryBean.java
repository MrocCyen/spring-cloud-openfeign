/*
 * Copyright 2013-2021 the original author or authors.
 *
 * Licensed under the Apache License, Version 2.0 (the "License");
 * you may not use this file except in compliance with the License.
 * You may obtain a copy of the License at
 *
 *      https://www.apache.org/licenses/LICENSE-2.0
 *
 * Unless required by applicable law or agreed to in writing, software
 * distributed under the License is distributed on an "AS IS" BASIS,
 * WITHOUT WARRANTIES OR CONDITIONS OF ANY KIND, either express or implied.
 * See the License for the specific language governing permissions and
 * limitations under the License.
 */

package org.springframework.cloud.openfeign;

import java.util.ArrayList;
import java.util.List;
import java.util.Map;
import java.util.Objects;
import java.util.concurrent.TimeUnit;

import feign.Capability;
import feign.Client;
import feign.Contract;
import feign.ExceptionPropagationPolicy;
import feign.Feign;
import feign.Logger;
import feign.QueryMapEncoder;
import feign.Request;
import feign.RequestInterceptor;
import feign.Retryer;
import feign.Target.HardCodedTarget;
import feign.codec.Decoder;
import feign.codec.Encoder;
import feign.codec.ErrorDecoder;
import org.apache.commons.logging.Log;
import org.apache.commons.logging.LogFactory;

import org.springframework.beans.BeanUtils;
import org.springframework.beans.BeansException;
import org.springframework.beans.factory.BeanFactory;
import org.springframework.beans.factory.BeanFactoryAware;
import org.springframework.beans.factory.FactoryBean;
import org.springframework.beans.factory.InitializingBean;
import org.springframework.beans.factory.NoSuchBeanDefinitionException;
import org.springframework.cloud.openfeign.clientconfig.FeignClientConfigurer;
import org.springframework.cloud.openfeign.loadbalancer.FeignBlockingLoadBalancerClient;
import org.springframework.cloud.openfeign.loadbalancer.RetryableFeignBlockingLoadBalancerClient;
import org.springframework.context.ApplicationContext;
import org.springframework.context.ApplicationContextAware;
import org.springframework.core.annotation.AnnotationAwareOrderComparator;
import org.springframework.util.Assert;
import org.springframework.util.StringUtils;

/**
 * @author Spencer Gibb
 * @author Venil Noronha
 * @author Eko Kurniawan Khannedy
 * @author Gregor Zurowski
 * @author Matt King
 * @author Olga Maciaszek-Sharma
 * @author Ilia Ilinykh
 * @author Marcin Grzejszczak
 * @author Jonatan Ivanov
 */
public class FeignClientFactoryBean
		implements FactoryBean<Object>, InitializingBean, ApplicationContextAware, BeanFactoryAware {

	/***********************************
	 * WARNING! Nothing in this class should be @Autowired. It causes NPEs because of some
	 * lifecycle race condition.
	 ***********************************/

	private static Log LOG = LogFactory.getLog(FeignClientFactoryBean.class);

	private Class<?> type;

	private String name;

	private String url;

	private String contextId;

	private String path;

	private boolean decode404;

	private boolean inheritParentContext = true;

	private ApplicationContext applicationContext;

	private BeanFactory beanFactory;

	private Class<?> fallback = void.class;

	private Class<?> fallbackFactory = void.class;

	private int readTimeoutMillis = new Request.Options().readTimeoutMillis();

	private int connectTimeoutMillis = new Request.Options().connectTimeoutMillis();

	private boolean followRedirects = new Request.Options().isFollowRedirects();

	@Override
	public void afterPropertiesSet() {
		Assert.hasText(contextId, "Context id must be set");
		Assert.hasText(name, "Name must be set");
	}

	protected Feign.Builder feign(FeignContext context) {
		FeignLoggerFactory loggerFactory = get(context, FeignLoggerFactory.class);
		Logger logger = loggerFactory.create(type);

		// @formatter:off
		Feign.Builder builder = get(context, Feign.Builder.class)
				// required values
				.logger(logger)
				.encoder(get(context, Encoder.class))
				.decoder(get(context, Decoder.class))
				.contract(get(context, Contract.class));
		// @formatter:on

		configureFeign(context, builder);
		applyBuildCustomizers(context, builder);

		return builder;
	}

	private void applyBuildCustomizers(FeignContext context, Feign.Builder builder) {
		Map<String, FeignBuilderCustomizer> customizerMap = context.getInstances(contextId,
				FeignBuilderCustomizer.class);

		if (customizerMap != null) {
			customizerMap.values().stream().sorted(AnnotationAwareOrderComparator.INSTANCE)
					.forEach(feignBuilderCustomizer -> feignBuilderCustomizer.customize(builder));
		}
	}

	protected void configureFeign(FeignContext context, Feign.Builder builder) {
		FeignClientProperties properties = beanFactory != null ? beanFactory.getBean(FeignClientProperties.class)
				: applicationContext.getBean(FeignClientProperties.class);

		FeignClientConfigurer feignClientConfigurer = getOptional(context, FeignClientConfigurer.class);
		setInheritParentContext(feignClientConfigurer.inheritParentConfiguration());

		if (properties != null && inheritParentContext) {
			if (properties.isDefaultToProperties()) {
				configureUsingConfiguration(context, builder);
				configureUsingProperties(properties.getConfig().get(properties.getDefaultConfig()), builder);
				configureUsingProperties(properties.getConfig().get(contextId), builder);
			}
			else {
				configureUsingProperties(properties.getConfig().get(properties.getDefaultConfig()), builder);
				configureUsingProperties(properties.getConfig().get(contextId), builder);
				configureUsingConfiguration(context, builder);
			}
		}
		else {
			configureUsingConfiguration(context, builder);
		}
	}

	protected void configureUsingConfiguration(FeignContext context, Feign.Builder builder) {
		Logger.Level level = getInheritedAwareOptional(context, Logger.Level.class);
		if (level != null) {
			builder.logLevel(level);
		}
		Retryer retryer = getInheritedAwareOptional(context, Retryer.class);
		if (retryer != null) {
			builder.retryer(retryer);
		}
		ErrorDecoder errorDecoder = getInheritedAwareOptional(context, ErrorDecoder.class);
		if (errorDecoder != null) {
			builder.errorDecoder(errorDecoder);
		}
		else {
			FeignErrorDecoderFactory errorDecoderFactory = getOptional(context, FeignErrorDecoderFactory.class);
			if (errorDecoderFactory != null) {
				ErrorDecoder factoryErrorDecoder = errorDecoderFactory.create(type);
				builder.errorDecoder(factoryErrorDecoder);
			}
		}
		Request.Options options = getInheritedAwareOptional(context, Request.Options.class);
		if (options != null) {
			builder.options(options);
			readTimeoutMillis = options.readTimeoutMillis();
			connectTimeoutMillis = options.connectTimeoutMillis();
			followRedirects = options.isFollowRedirects();
		}
		Map<String, RequestInterceptor> requestInterceptors = getInheritedAwareInstances(context,
				RequestInterceptor.class);
		if (requestInterceptors != null) {
			List<RequestInterceptor> interceptors = new ArrayList<>(requestInterceptors.values());
			AnnotationAwareOrderComparator.sort(interceptors);
			builder.requestInterceptors(interceptors);
		}
		QueryMapEncoder queryMapEncoder = getInheritedAwareOptional(context, QueryMapEncoder.class);
		if (queryMapEncoder != null) {
			builder.queryMapEncoder(queryMapEncoder);
		}
		if (decode404) {
			builder.decode404();
		}
		ExceptionPropagationPolicy exceptionPropagationPolicy = getInheritedAwareOptional(context,
				ExceptionPropagationPolicy.class);
		if (exceptionPropagationPolicy != null) {
			builder.exceptionPropagationPolicy(exceptionPropagationPolicy);
		}

		Map<String, Capability> capabilities = getInheritedAwareInstances(context, Capability.class);
		if (capabilities != null) {
			capabilities.values().stream().sorted(AnnotationAwareOrderComparator.INSTANCE)
					.forEach(builder::addCapability);
		}
	}

	protected void configureUsingProperties(FeignClientProperties.FeignClientConfiguration config,
			Feign.Builder builder) {
		if (config == null) {
			return;
		}

		if (config.getLoggerLevel() != null) {
			builder.logLevel(config.getLoggerLevel());
		}

		connectTimeoutMillis = config.getConnectTimeout() != null ? config.getConnectTimeout() : connectTimeoutMillis;
		readTimeoutMillis = config.getReadTimeout() != null ? config.getReadTimeout() : readTimeoutMillis;
		followRedirects = config.isFollowRedirects() != null ? config.isFollowRedirects() : followRedirects;

		builder.options(new Request.Options(connectTimeoutMillis, TimeUnit.MILLISECONDS, readTimeoutMillis,
				TimeUnit.MILLISECONDS, followRedirects));

		if (config.getRetryer() != null) {
			Retryer retryer = getOrInstantiate(config.getRetryer());
			builder.retryer(retryer);
		}

		if (config.getErrorDecoder() != null) {
			ErrorDecoder errorDecoder = getOrInstantiate(config.getErrorDecoder());
			builder.errorDecoder(errorDecoder);
		}

		if (config.getRequestInterceptors() != null && !config.getRequestInterceptors().isEmpty()) {
			// this will add request interceptor to builder, not replace existing
			for (Class<RequestInterceptor> bean : config.getRequestInterceptors()) {
				RequestInterceptor interceptor = getOrInstantiate(bean);
				builder.requestInterceptor(interceptor);
			}
		}

		if (config.getDecode404() != null) {
			if (config.getDecode404()) {
				builder.decode404();
			}
		}

		if (Objects.nonNull(config.getEncoder())) {
			builder.encoder(getOrInstantiate(config.getEncoder()));
		}

		if (Objects.nonNull(config.getDefaultRequestHeaders())) {
			builder.requestInterceptor(requestTemplate -> requestTemplate.headers(config.getDefaultRequestHeaders()));
		}

		if (Objects.nonNull(config.getDefaultQueryParameters())) {
			builder.requestInterceptor(requestTemplate -> requestTemplate.queries(config.getDefaultQueryParameters()));
		}

		if (Objects.nonNull(config.getDecoder())) {
			builder.decoder(getOrInstantiate(config.getDecoder()));
		}

		if (Objects.nonNull(config.getContract())) {
			builder.contract(getOrInstantiate(config.getContract()));
		}

		if (Objects.nonNull(config.getExceptionPropagationPolicy())) {
			builder.exceptionPropagationPolicy(config.getExceptionPropagationPolicy());
		}

		if (config.getCapabilities() != null) {
			config.getCapabilities().stream().map(this::getOrInstantiate).forEach(builder::addCapability);
		}
	}

	private <T> T getOrInstantiate(Class<T> tClass) {
		try {
			return beanFactory != null ? beanFactory.getBean(tClass) : applicationContext.getBean(tClass);
		}
		catch (NoSuchBeanDefinitionException e) {
			return BeanUtils.instantiateClass(tClass);
		}
	}

	protected <T> T get(FeignContext context, Class<T> type) {
		T instance = context.getInstance(contextId, type);
		if (instance == null) {
			throw new IllegalStateException("No bean found of type " + type + " for " + contextId);
		}
		return instance;
	}

	protected <T> T getOptional(FeignContext context, Class<T> type) {
		return context.getInstance(contextId, type);
	}

	protected <T> T getInheritedAwareOptional(FeignContext context, Class<T> type) {
		if (inheritParentContext) {
			return getOptional(context, type);
		}
		else {
			return context.getInstanceWithoutAncestors(contextId, type);
		}
	}

	protected <T> Map<String, T> getInheritedAwareInstances(FeignContext context, Class<T> type) {
		if (inheritParentContext) {
			return context.getInstances(contextId, type);
		}
		else {
			return context.getInstancesWithoutAncestors(contextId, type);
		}
	}

	protected <T> T loadBalance(Feign.Builder builder, FeignContext context, HardCodedTarget<T> target) {
		Client client = getOptional(context, Client.class);
		if (client != null) {
			builder.client(client);
			Targeter targeter = get(context, Targeter.class);
			return targeter.target(this, builder, context, target);
		}

		throw new IllegalStateException(
<<<<<<< HEAD
				"No Feign Client for loadBalancing defined. Did you forget to include spring-cloud-starter-loadbalancer?");
=======
				"No Feign Client for loadBalancing defined. Did you forget to include spring-cloud-starter-netflix-ribbon or spring-cloud-starter-loadbalancer?");
>>>>>>> 5e494aa1
	}

	@Override
	public Object getObject() {
		return getTarget();
	}

	/**
	 * @param <T> the target type of the Feign client
	 * @return a {@link Feign} client created with the specified data and the context
	 * information
	 */
	<T> T getTarget() {
		FeignContext context = beanFactory != null ? beanFactory.getBean(FeignContext.class)
				: applicationContext.getBean(FeignContext.class);
		Feign.Builder builder = feign(context);

		if (!StringUtils.hasText(url)) {
			if (url != null && LOG.isWarnEnabled()) {
				LOG.warn(
						"The provided URL is empty. Will try picking an instance via load-balancing.");
			}
			else if (LOG.isDebugEnabled()) {
				LOG.debug("URL not provided. Will use LoadBalancer.");
			}
			if (!name.startsWith("http")) {
				url = "http://" + name;
			}
			else {
				url = name;
			}
			url += cleanPath();
			return (T) loadBalance(builder, context, new HardCodedTarget<>(type, name, url));
		}
		if (StringUtils.hasText(url) && !url.startsWith("http")) {
			url = "http://" + url;
		}
		String url = this.url + cleanPath();
		Client client = getOptional(context, Client.class);
		if (client != null) {
			if (client instanceof FeignBlockingLoadBalancerClient) {
				// not load balancing because we have a url,
				// but Spring Cloud LoadBalancer is on the classpath, so unwrap
				client = ((FeignBlockingLoadBalancerClient) client).getDelegate();
			}
			if (client instanceof RetryableFeignBlockingLoadBalancerClient) {
				// not load balancing because we have a url,
				// but Spring Cloud LoadBalancer is on the classpath, so unwrap
				client = ((RetryableFeignBlockingLoadBalancerClient) client).getDelegate();
			}
			builder.client(client);
		}
		Targeter targeter = get(context, Targeter.class);
		return (T) targeter.target(this, builder, context, new HardCodedTarget<>(type, name, url));
	}

	private String cleanPath() {
		String path = this.path.trim();
		if (StringUtils.hasLength(path)) {
			if (!path.startsWith("/")) {
				path = "/" + path;
			}
			if (path.endsWith("/")) {
				path = path.substring(0, path.length() - 1);
			}
		}
		return path;
	}

	@Override
	public Class<?> getObjectType() {
		return type;
	}

	@Override
	public boolean isSingleton() {
		return true;
	}

	public Class<?> getType() {
		return type;
	}

	public void setType(Class<?> type) {
		this.type = type;
	}

	public String getName() {
		return name;
	}

	public void setName(String name) {
		this.name = name;
	}

	public String getContextId() {
		return contextId;
	}

	public void setContextId(String contextId) {
		this.contextId = contextId;
	}

	public String getUrl() {
		return url;
	}

	public void setUrl(String url) {
		this.url = url;
	}

	public String getPath() {
		return path;
	}

	public void setPath(String path) {
		this.path = path;
	}

	public boolean isDecode404() {
		return decode404;
	}

	public void setDecode404(boolean decode404) {
		this.decode404 = decode404;
	}

	public boolean isInheritParentContext() {
		return inheritParentContext;
	}

	public void setInheritParentContext(boolean inheritParentContext) {
		this.inheritParentContext = inheritParentContext;
	}

	public ApplicationContext getApplicationContext() {
		return applicationContext;
	}

	@Override
	public void setApplicationContext(ApplicationContext context) throws BeansException {
		applicationContext = context;
		beanFactory = context;
	}

	public Class<?> getFallback() {
		return fallback;
	}

	public void setFallback(Class<?> fallback) {
		this.fallback = fallback;
	}

	public Class<?> getFallbackFactory() {
		return fallbackFactory;
	}

	public void setFallbackFactory(Class<?> fallbackFactory) {
		this.fallbackFactory = fallbackFactory;
	}

	@Override
	public boolean equals(Object o) {
		if (this == o) {
			return true;
		}
		if (o == null || getClass() != o.getClass()) {
			return false;
		}
		FeignClientFactoryBean that = (FeignClientFactoryBean) o;
		return Objects.equals(applicationContext, that.applicationContext)
				&& Objects.equals(beanFactory, that.beanFactory) && decode404 == that.decode404
				&& inheritParentContext == that.inheritParentContext && Objects.equals(fallback, that.fallback)
				&& Objects.equals(fallbackFactory, that.fallbackFactory) && Objects.equals(name, that.name)
				&& Objects.equals(path, that.path) && Objects.equals(type, that.type) && Objects.equals(url, that.url)
				&& Objects.equals(connectTimeoutMillis, that.connectTimeoutMillis)
				&& Objects.equals(readTimeoutMillis, that.readTimeoutMillis)
				&& Objects.equals(followRedirects, that.followRedirects);
	}

	@Override
	public int hashCode() {
		return Objects.hash(applicationContext, beanFactory, decode404, inheritParentContext, fallback, fallbackFactory,
				name, path, type, url, readTimeoutMillis, connectTimeoutMillis, followRedirects);
	}

	@Override
	public String toString() {
		return new StringBuilder("FeignClientFactoryBean{").append("type=").append(type).append(", ").append("name='")
				.append(name).append("', ").append("url='").append(url).append("', ").append("path='").append(path)
				.append("', ").append("decode404=").append(decode404).append(", ").append("inheritParentContext=")
				.append(inheritParentContext).append(", ").append("applicationContext=").append(applicationContext)
				.append(", ").append("beanFactory=").append(beanFactory).append(", ").append("fallback=")
				.append(fallback).append(", ").append("fallbackFactory=").append(fallbackFactory).append("}")
				.append("connectTimeoutMillis=").append(connectTimeoutMillis).append("}").append("readTimeoutMillis=")
				.append(readTimeoutMillis).append("}").append("followRedirects=").append(followRedirects).append("}")
				.toString();
	}

	@Override
	public void setBeanFactory(BeanFactory beanFactory) throws BeansException {
		this.beanFactory = beanFactory;
	}

}<|MERGE_RESOLUTION|>--- conflicted
+++ resolved
@@ -335,11 +335,7 @@
 		}
 
 		throw new IllegalStateException(
-<<<<<<< HEAD
 				"No Feign Client for loadBalancing defined. Did you forget to include spring-cloud-starter-loadbalancer?");
-=======
-				"No Feign Client for loadBalancing defined. Did you forget to include spring-cloud-starter-netflix-ribbon or spring-cloud-starter-loadbalancer?");
->>>>>>> 5e494aa1
 	}
 
 	@Override
@@ -359,8 +355,7 @@
 
 		if (!StringUtils.hasText(url)) {
 			if (url != null && LOG.isWarnEnabled()) {
-				LOG.warn(
-						"The provided URL is empty. Will try picking an instance via load-balancing.");
+				LOG.warn("The provided URL is empty. Will try picking an instance via load-balancing.");
 			}
 			else if (LOG.isDebugEnabled()) {
 				LOG.debug("URL not provided. Will use LoadBalancer.");
