/*
 * Copyright 2013-2015 the original author or authors.
 *
 * Licensed under the Apache License, Version 2.0 (the "License");
 * you may not use this file except in compliance with the License.
 * You may obtain a copy of the License at
 *
 *      http://www.apache.org/licenses/LICENSE-2.0
 *
 * Unless required by applicable law or agreed to in writing, software
 * distributed under the License is distributed on an "AS IS" BASIS,
 * WITHOUT WARRANTIES OR CONDITIONS OF ANY KIND, either express or implied.
 * See the License for the specific language governing permissions and
 * limitations under the License.
 */

package org.springframework.cloud.netflix.feign;

import java.lang.annotation.Documented;
import java.lang.annotation.ElementType;
import java.lang.annotation.Retention;
import java.lang.annotation.RetentionPolicy;
import java.lang.annotation.Target;

/**
 * Annotation for interfaces declaring that a REST client with that interface should be
 * created (e.g. for autowiring into another component).
 * @author Spencer Gibb
 */
@Target(ElementType.TYPE)
@Retention(RetentionPolicy.RUNTIME)
@Documented
public @interface FeignClient {

	/**
<<<<<<< HEAD
	 * @return serviceId if loadbalance is true, url otherwise There is no need to prefix
	 * serviceId with http://.
	 */
	String value();

	/**
	 * @return true if calls should be load balanced (assuming a load balancer is
	 * available).
	 */
=======
	 * @return serviceId if loadbalance is true, url otherwise No need to prefix serviceId
	 * with http://
	 */
	String value();

>>>>>>> 8b6307e7
	boolean loadbalance() default true;

}<|MERGE_RESOLUTION|>--- conflicted
+++ resolved
@@ -33,7 +33,6 @@
 public @interface FeignClient {
 
 	/**
-<<<<<<< HEAD
 	 * @return serviceId if loadbalance is true, url otherwise There is no need to prefix
 	 * serviceId with http://.
 	 */
@@ -43,13 +42,6 @@
 	 * @return true if calls should be load balanced (assuming a load balancer is
 	 * available).
 	 */
-=======
-	 * @return serviceId if loadbalance is true, url otherwise No need to prefix serviceId
-	 * with http://
-	 */
-	String value();
-
->>>>>>> 8b6307e7
 	boolean loadbalance() default true;
 
 }